--- conflicted
+++ resolved
@@ -73,10 +73,6 @@
         let mut buffer = R::buffer(&mut r);
 
         init_header::<R>(false, &mut buffer);
-<<<<<<< HEAD
-
-=======
->>>>>>> 3a50b6ac
         self.0.chip_select.set_low()
             .map_err(|err| Error::ChipSelect(err))?;
         self.0.spi.transfer(buffer)
@@ -911,7 +907,6 @@
     }
 
 
-<<<<<<< HEAD
 /*
     0x19, 0x00, 5, RO, SYS_STATE(sys_state) { /// System State information
         tx_state,    0,  3, u8; /// Current Transmit State Machine value
@@ -1168,25 +1163,7 @@
         blnknow, 16, 19, u8; /// Manually triggers an LED blink. There is one trigger bit per LED IO
     }
 */
-
-=======
-
-
-
-
-
-
-
-
-
-
-
-
-
-
-
     
->>>>>>> 3a50b6ac
     0x0F, 0x00, 79, RO, DIG_DIAG(dig_dial) { /// Digital diagnostics interface 
     }
     0x0F, 0x00, 1, RW, EVC_CTRL(evc_ctrl) { /// Event counter control 

--- conflicted
+++ resolved
@@ -80,31 +80,6 @@
                         .expect("Failed init.");
     rprintln!("dm3000 = {:?}", dw3000);
 
-<<<<<<< HEAD
-    // rst_n.set_low().unwrap();
-    // rst_n.set_high().unwrap();
-
-    let ainit2idle = dw3000.ll().seq_ctrl().read().unwrap().ainit2idle();
-    let onw_go2idle = dw3000.ll().aon_dig_cfg().read().unwrap().onw_go2idle();
-    rprintln!("ainit2idle = {:?}", ainit2idle);
-    rprintln!("onw_go2idle = {:?}", onw_go2idle);
-
-    delay.delay_ms(10u8);
-
-    let test = dw3000.ll().sys_status()
-                .read().unwrap()
-                .rcinit();
-    rprintln!("test = {:?}", test);   
-
-
-    rprintln!("Is in Ready / IDLE_PLL.");
-
-/*
-    dw3000.set_address( mac::PanId(0x0d57),
-                        mac::ShortAddress(50))
-            .expect("Failed to set address.");
-*/
-=======
 
     dw3000.set_address( mac::PanId(0x0d57),
                         mac::ShortAddress(50))
@@ -112,7 +87,6 @@
 
     let panadr = dw3000.get_address();
     rprintln!("panadr = {:#x?}", panadr);
->>>>>>> 26ab8d13
 
     loop {
         
